--- conflicted
+++ resolved
@@ -22,13 +22,9 @@
 import com.google.common.cache.{CacheBuilder, CacheLoader}
 import org.apache.commons.io.FileUtils
 import org.apache.hadoop.conf.Configuration
-<<<<<<< HEAD
 import org.apache.hadoop.fs.{FileStatus, FileSystem, Path}
 import org.apache.spark.SparkConf
-=======
-import org.apache.hadoop.fs.{FileStatus, FileSystem, Path, PathFilter}
 import org.apache.spark.TaskContext
->>>>>>> 0a161acd
 import org.apache.spark.internal.Logging
 import org.apache.spark.sql.{SchemaHelper, functions}
 import org.apache.spark.sql.catalyst.expressions.{UnsafeProjection, UnsafeRow}
@@ -106,10 +102,7 @@
   *  TODO: What happens when backupId overflows (backupId is an integer, but version is long)
   */
 class RocksDbStateStoreProvider extends StateStoreProvider with Logging {
-<<<<<<< HEAD
-=======
-  import ru.chermenin.spark.sql.execution.streaming.state.RocksDbStateStoreProvider._ // import companion object
->>>>>>> 0a161acd
+import ru.chermenin.spark.sql.execution.streaming.state.RocksDbStateStoreProvider._ // import companion object
 
   /** Load native RocksDb library */
   RocksDB.loadLibrary()
@@ -361,15 +354,6 @@
   @volatile private var localWalDataDir: String = _
   @volatile private var ttlSec: Int = _
   @volatile private var isStrictExpire: Boolean = _
-<<<<<<< HEAD
-  @volatile private var expirationByQuery: Map[String, Int] = _
-  @volatile private var actualCheckpointRoot: String = _
-  @volatile private var queryName: String = _
-
-  private def baseDir: Path = stateStoreId.storeCheckpointLocation()
-
-  private def fs: FileSystem = baseDir.getFileSystem(hadoopConf)
-=======
   @volatile private var closeDbOnCommit: Boolean = _
   @volatile private var manualRocksDbCompaction: Boolean = _
   @volatile private var embeddedMaintenance: Boolean = _
@@ -400,7 +384,13 @@
   private var backupValueSchemaUpToDate = false
   private var triggerMaintenance = false
   private var remoteBackupInfos: mutable.Map[Long,RemoteBackupInfo] = mutable.Map()
->>>>>>> 0a161acd
+  @volatile private var expirationByQuery: Map[String, Int] = _
+  @volatile private var actualCheckpointRoot: String = _
+  @volatile private var queryName: String = _
+
+  private def baseDir: Path = stateStoreId.storeCheckpointLocation()
+
+  private def fs: FileSystem = baseDir.getFileSystem(hadoopConf)
 
   /**
     * Initialize the provide with more contextual information from the SQL operator.
@@ -420,33 +410,6 @@
                     valueSchema: StructType,
                     indexOrdinal: Option[Int],
                     storeConf: StateStoreConf,
-<<<<<<< HEAD
-                    hadoopConf: Configuration): Unit = {
-    this.stateStoreId_ = stateStoreId
-    this.keySchema = keySchema
-    this.valueSchema = valueSchema
-    this.storeConf = storeConf
-    this.hadoopConf = hadoopConf
-    this.tempDir = getTempDir(getTempPrefix(hadoopConf.get("spark.app.name")), "")
-    this.expirationByQuery = getExpirationByQuery(storeConf.confs)
-    this.actualCheckpointRoot =
-      stateStoreId.checkpointRootLocation.replaceAll("/state$", "")
-    this.queryName = {
-      val value = actualCheckpointRoot.split("/").last
-      if (expirationByQuery.contains(value)) value
-      else {
-        logWarning(
-          "An Unnamed Query encountered, default expiration will be applicable. " +
-            s"Default Expiration is '$DEFAULT_STATE_EXPIRY_SECS' i.e no timeout. " +
-            s"This can be overridden by setting SparkSession.conf.set($STATE_EXPIRY_SECS, ...)"
-        )
-        UNNAMED_QUERY
-      }
-    }
-
-    this.ttlSec = expirationByQuery(queryName)
-    this.isStrictExpire = setExpireMode(storeConf.confs)
-=======
                     hadoopConf: Configuration): Unit = synchronized {
     try {
       this.stateStoreId_ = stateStoreId
@@ -493,7 +456,6 @@
           else logDebug(logMsg)
         }
       }
->>>>>>> 0a161acd
 
       // initialize empty database
       currentDbStats.setStatsLevel(StatsLevel.EXCEPT_DETAILED_TIMERS)
@@ -564,16 +526,9 @@
       // load files
       val t = MiscHelper.measureTime {
 
-<<<<<<< HEAD
-    val stateStore = versions.sorted(Ordering.Long.reverse).toStream
-      .map(version => Try(loadDb(version)).map(initStateStore))
-      .find(_.isSuccess).map(_.get)
-      .getOrElse(initStateStore(getTempDir(getTempPrefix(), s".$version")))
-=======
         // list & remember remote backups
         remoteBackupInfos.clear
         remoteBackupInfos ++= getLatestRemoteBackupInfos
->>>>>>> 0a161acd
 
         // create local directories
         localBackupFs.mkdirs(localBackupSharedPath)
@@ -1180,8 +1135,6 @@
     }
   }
 
-<<<<<<< HEAD
-=======
   /*
    * write remote backup schema file
    */
@@ -1196,7 +1149,6 @@
     * get filename for remote backup schema file
     */
   def getRemoteBackupSchemaFilename(version: Long, typ: String) = s"$version.$typ.schema"
->>>>>>> 0a161acd
 }
 
 /**
@@ -1231,11 +1183,6 @@
 
   final val STATE_EXPIRY_STRICT_MODE: String = "spark.sql.streaming.stateStore.strictExpire"
 
-<<<<<<< HEAD
-  final val UNNAMED_QUERY: String = "UNNAMED_QUERY"
-
-  final val DEFAULT_STATE_EXPIRY_METHOD: String = "false"
-=======
   final val DEFAULT_STATE_EXPIRY_STRICT_MODE: String = "false"
 
   final val STATE_LOCAL_DIR: String = "spark.sql.streaming.stateStore.localDir"
@@ -1285,7 +1232,6 @@
   final val DEFAULT_STATE_LOAD_REMOTE_BACKUP_SELECTIVE: String = "true"
 
   final val STATE_LOAD_REMOTE_BACKUP_SELECTIVE: String = "spark.sql.streaming.stateStore.loadRemoteBackupSelective"
->>>>>>> 0a161acd
 
   final val DUMMY_VALUE: String = ""
 
@@ -1308,7 +1254,6 @@
     cacheBuilderWithOptions.build[UnsafeRow, String](loader)
   }
 
-<<<<<<< HEAD
   /**
     * Creates a mapping of Streaming Query and its expiry timeout (seconds).
     * For backward compatibility, an additional entry is done for [[UNNAMED_QUERY]]'s
@@ -1335,7 +1280,6 @@
     Try(value.toInt) match {
       case Success(v) => Some(v)
       case Failure(_) => None
-=======
   private def setWriteBufferSizeMb(conf: Map[String, String]): Int =
     Try(conf.getOrElse(WRITE_BUFFER_SIZE_MB, DEFAULT_WRITE_BUFFER_SIZE_MB.toString).toInt) match {
       case Success(value) => value
@@ -1358,7 +1302,6 @@
     Try(conf.getOrElse(STATE_EXPIRY_SECS, DEFAULT_STATE_EXPIRY_SECS).toInt) match {
       case Success(value) => value
       case Failure(e) => throw new IllegalArgumentException(e)
->>>>>>> 0a161acd
     }
   }
 
