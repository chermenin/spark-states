package ru.chermenin.spark.sql.execution.streaming.state

import java.io.{File, FileInputStream, FileOutputStream, IOException}
import java.net.InetAddress
import java.util.zip.{ZipEntry, ZipInputStream, ZipOutputStream}

import org.apache.commons.io.FileUtils
import org.apache.hadoop.fs.Path
import org.apache.spark.sql.execution.streaming.CheckpointFileManager

import scala.util.Random

object MiscHelper {

  def measureTime[T](code2exec: => Unit): Float = {
    val t0 = System.currentTimeMillis()
    code2exec
    (System.currentTimeMillis()-t0).toFloat / 1000
  }

  def formatBytes(bytes:Long): String = {
    val megaBytes = BigDecimal(bytes.toFloat / 1024 / 1024).setScale(2, BigDecimal.RoundingMode.HALF_UP).toDouble
    s"${megaBytes}MB"
  }

  /**
    * Save files as ZIP archive in HDFS.
    */
  def compress2Remote(files: Seq[File], archiveFile: Path, remoteBackupFm: CheckpointFileManager, bufferSize:Int, baseDir: Option[String] = None): Unit = {
    val buffer = new Array[Byte](bufferSize)
    val output = new ZipOutputStream(remoteBackupFm.createAtomic(archiveFile, true))
    val basePath = baseDir.map( dir => new java.io.File(dir).toPath)
    try {
      files.foreach(file => {
        val input = new FileInputStream(file)
        try {
          val relativeName = basePath.map( path => path.relativize(file.toPath).toString).getOrElse(file.getName)
          output.putNextEntry(new ZipEntry(relativeName))
          Iterator.continually(input.read(buffer))
            .takeWhile(_ != -1)
            .filter(_ > 0)
            .foreach(read =>
              output.write(buffer, 0, read)
            )
          output.closeEntry()
        } finally {
          input.close()
        }
      })
    } finally {
      output.close()
    }
  }

  /**
    * Load ZIP archive from HDFS and unzip files.
    */
  def decompressFromRemote(archiveFile: Path, tgtPath: String, remoteBackupFm: CheckpointFileManager, bufferSize:Int): Unit = {
    val buffer = new Array[Byte](bufferSize)
    val input = new ZipInputStream(remoteBackupFm.open(archiveFile))
    try {
      Iterator.continually(input.getNextEntry)
        .takeWhile(_ != null)
        .foreach(entry => {
          val file = new File(s"$tgtPath${File.separator}${entry.getName}")
          if (entry.isDirectory) {
            file.mkdirs
          } else {
            file.getParentFile.mkdirs
            val output = new FileOutputStream(file)
            try {
              Iterator.continually(input.read(buffer))
                .takeWhile(_ != -1)
                .filter(_ > 0)
                .foreach(read =>
                  output.write(buffer, 0, read)
                )
            } finally {
              output.close()
            }
          }
        })
    } finally {
      input.close()
    }
  }


  /**
    * Create local data directory.
    */
  def createLocalDir(path: String): String = {
    val file = new File(path)
    FileUtils.deleteQuietly(file)
    file.mkdirs()
    file.getAbsolutePath.replace('\\','/')
  }

  /**
    * get local host name without domain
    */
  def getHostName: String = {
    InetAddress.getLocalHost.getHostName.takeWhile(c => c!='.')
  }

  /**
    * get random integer of globally initialized Random object
    */
  private val randomInt = Random // init Random object
  def getRandomPositiveInt: Int = {
    math.abs(Random.nextInt())
  }

  /**
    * Verify the condition and rise an exception if the condition is failed.
    */
  def verify(condition: => Boolean, msg: String): Unit =
    if (!condition) throw new IllegalStateException(msg)

  /**
    * maps number to string composed of A-Z
    */
  def nbToChar(nb: Int) = {
    val chars = 'A' to 'Z'
    def nbToCharRecursion( nb: Int ): String = {
      val res = nb/chars.size
      val rem = nb%chars.size
      if(res>0) nbToCharRecursion(res) else "" +chars(rem)
    }
    nbToCharRecursion(nb)
  }

  /**
    * check if running on Windows OS
    */
  def isWindowsOS = System.getProperty("os.name").toLowerCase.contains("windows")

  /**
    * retry operation on Exception for retryCntMax times
    */
  def retry(retryCntMax: Int, errText: String, logFunc: ( => String) => Unit, retryCnt: Int = 0 )(code: => Unit): Unit = try {
    code
  } catch {
    case e:Exception if retryCnt < retryCntMax =>
      logFunc(s"Error '${e.getClass.getSimpleName}: ${e.getMessage}' $errText")
      retry( retryCntMax, errText, logFunc, retryCnt+1)(code)
  }
<<<<<<< HEAD
=======


>>>>>>> 70780dc1
}<|MERGE_RESOLUTION|>--- conflicted
+++ resolved
@@ -145,9 +145,4 @@
       logFunc(s"Error '${e.getClass.getSimpleName}: ${e.getMessage}' $errText")
       retry( retryCntMax, errText, logFunc, retryCnt+1)(code)
   }
-<<<<<<< HEAD
-=======
-
-
->>>>>>> 70780dc1
 }