/*
 * Copyright 2018 Aleksandr Chermenin
 *
 * Licensed under the Apache License, Version 2.0 (the "License");
 * you may not use this file except in compliance with the License.
 * You may obtain a copy of the License at
 *
 * http://www.apache.org/licenses/LICENSE-2.0
 *
 * Unless required by applicable law or agreed to in writing, software
 * distributed under the License is distributed on an "AS IS" BASIS,
 * WITHOUT WARRANTIES OR CONDITIONS OF ANY KIND, either express or implied.
 * See the License for the specific language governing permissions and
 * limitations under the License.
 */

package ru.chermenin.spark.sql.execution.streaming.state

import java.lang.management.ManagementFactory

import org.apache.hadoop.conf.Configuration
import org.apache.spark.sql.execution.streaming.state.StateStoreTestsHelper.{newDir, rowsToStringInt, stringToRow}
import org.apache.spark.sql.execution.streaming.state.{StateStore, StateStoreConf, StateStoreId}
import org.apache.spark.sql.internal.SQLConf
import org.apache.spark.sql.types.{IntegerType, StringType, StructField, StructType}
import org.rocksdb.BackupEngine
import org.scalatest.PrivateMethodTester
import org.apache.spark.internal.Logging
import oshi.SystemInfo
import oshi.software.os.OperatingSystem
import ru.chermenin.spark.sql.execution.streaming.state.MiscHelper.using

import scala.reflect.io.Path._
import scala.util.Random
import scala.collection.JavaConverters._
import scala.collection.mutable
import scala.io.Source

object RocksDbStateStoreHelper extends PrivateMethodTester with Logging {

  val keySchema = StructType(Seq(StructField("key", StringType, nullable = true)))
  val valueSchema = StructType(Seq(StructField("value", IntegerType, nullable = true)))

  val key: String = "a"
  val batchesToRetain: Int = 3

  def newStoreProvider(): RocksDbStateStoreProvider = {
    createStoreProvider(opId = Random.nextInt(), partition = 0, keySchema = keySchema, valueSchema = valueSchema)
  }

  def newStoreProvider(storeId: StateStoreId,
                       keySchema: StructType = keySchema,
                       valueSchema: StructType = valueSchema): RocksDbStateStoreProvider = {
    createStoreProvider(
      storeId.operatorId.toInt,
      storeId.partitionId,
      dir = storeId.checkpointRootLocation,
      keySchema = keySchema,
      valueSchema = valueSchema)
  }

  def getData(provider: RocksDbStateStoreProvider, version: Int = -1): Set[(String, Int)] = {
    val reloadedProvider = newStoreProvider(provider.stateStoreId.copy(storeName="getData"))
    if (version < 0) {
      reloadedProvider.latestIterator().map(rowsToStringInt).toSet
    } else {
      reloadedProvider.getStore(version).iterator().map(rowsToStringInt).toSet
    }
  }

  def createStoreProvider(opId: Int,
                          partition: Int,
                          dir: String = newDir().replace('\\','/'),
                          hadoopConf: Configuration = new Configuration,
                          sqlConf: SQLConf = createSQLConf(-1, false),
                          keySchema: StructType = keySchema,
                          valueSchema: StructType = valueSchema): RocksDbStateStoreProvider = {
    val provider = new RocksDbStateStoreProvider()
    provider.init(
      StateStoreId(dir, opId, partition),
      keySchema,
      valueSchema,
      indexOrdinal = None,
      new StateStoreConf(sqlConf),
      hadoopConf
    )
    provider
  }

  def snapshot(version: Int): String = s"state.snapshot.$version"

  /*
   * Creates a new backup engine
   * BackupEngine has to be closed manually after usage
   */
  private def createBackupEngine(provider: RocksDbStateStoreProvider) = {
    val method = PrivateMethod[BackupEngine]('createBackupEngine)
    provider invokePrivate method()
  }

  def backupExists(provider: RocksDbStateStoreProvider, version: Int): Boolean = {
    val backupEngine = createBackupEngine(provider)
    val result = backupEngine.getBackupInfo.asScala.exists(_.appMetadata.toLong==version)
    backupEngine.close()
    // return
    result
  }

  def corruptSnapshot(provider: RocksDbStateStoreProvider, version: Long): Unit = {

    // delete local backup
    val backupEngine = createBackupEngine(provider)
    val backupId = backupEngine.getBackupInfo.asScala.find(_.appMetadata().toLong==version)
      .getOrElse(throw new IllegalStateException(s"Couldn't find backup for version $version"))
      .backupId
    backupEngine.deleteBackup(backupId)
    backupEngine.close()

<<<<<<< HEAD
  def performCleanUp(pathSlice: String): Unit = {
    ".".toDirectory.dirs
      .filter(_.name.contains(pathSlice))
      .foreach(x => clearDB(x.jfile))
  }

  private def clearDB(file: File): Unit = {
    if (file.isDirectory)
      file.listFiles.foreach(clearDB)
    if (file.exists && !file.delete)
      throw new Exception(s"Unable to delete ${file.getAbsolutePath}")
=======
    // remove remote
    val cleanupRemoteBackupVersionsMethod = PrivateMethod[Unit]('cleanupRemoteBackupVersions)
    provider invokePrivate cleanupRemoteBackupVersionsMethod(Seq(version))

    logInfo( s"corrupted snapshot version $version, backupId $backupId")
>>>>>>> 0a161acd
  }

  def getProviderPrivateProperty[T](provider: RocksDbStateStoreProvider, property: Symbol): T = {
    val method = PrivateMethod[T](property)
    provider invokePrivate method()
  }

  def minSnapshotToRetain(version: Int): Int = version - batchesToRetain + 1

  def contains(store: StateStore, key: String): Boolean =
    store.iterator.toSeq.map(_.key).contains(stringToRow(key))

  def size(store: StateStore): Long = store.iterator.size

  def createSQLConf(defaultTTL: Long = -1,
                    isStrict: Boolean,
                    configs: Map[String, String] = Map.empty): SQLConf = {
    val sqlConf: SQLConf = new SQLConf()

    sqlConf.setConfString("spark.sql.streaming.checkpointFileManagerClass", "ru.chermenin.spark.sql.execution.streaming.state.SimpleCheckpointFileManager")
    sqlConf.setConf(SQLConf.STATE_STORE_PROVIDER_CLASS, "ru.chermenin.spark.sql.execution.streaming.state.RocksDbStateStoreProvider")

    sqlConf.setConf(SQLConf.MIN_BATCHES_TO_RETAIN, batchesToRetain)

    sqlConf.setConfString(RocksDbStateStoreProvider.STATE_EXPIRY_SECS, defaultTTL.toString)
    sqlConf.setConfString(RocksDbStateStoreProvider.STATE_EXPIRY_STRICT_MODE, isStrict.toString)

    sqlConf
  }
<<<<<<< HEAD
=======

  private lazy val memoryMXBean = ManagementFactory.getMemoryMXBean
  private lazy val mBeanServer = ManagementFactory.getPlatformMBeanServer
  private lazy val pid = ManagementFactory.getRuntimeMXBean.getName.split("@")(0)

  /**
    * get memory from jvm view
    */
  def getJavaMemoryUsage: Map[String,Long] = {
    val heap = memoryMXBean.getHeapMemoryUsage
    val nonHeap = memoryMXBean.getNonHeapMemoryUsage
    Map(
      "heapMemoryUsed" -> heap.getUsed,
      "heapMemoryCommitted" -> heap.getCommitted,
      "heapMemoryMax" -> heap.getMax,
      "nonheapMemoryUsed" -> nonHeap.getUsed,
      "nonheapMemoryCommitted" -> nonHeap.getCommitted,
      "nonheapMemoryMax" -> nonHeap.getMax
    )
  }

  /**
    * get memory of process from OS view for Windows
    */
  lazy val osInfo: OperatingSystem = new SystemInfo().getOperatingSystem()
  def getWindowsProcessMemoryUsage : Long = {
    osInfo.getProcess(osInfo.getProcessId).getResidentSetSize
  }

  def getLinuxProcessMemoryUsage: Map[String,Long] = {
    val commandString = s"ps -p $pid u"
    val cmd = Array("/bin/sh", "-c", commandString)
    val p = Runtime.getRuntime.exec(cmd)
    val resultParsedLines = using(Source.fromInputStream(p.getInputStream))(_.getLines().toSeq.map(_.toLowerCase.split(" ").filter(!_.isEmpty)))
    val resultParsed = resultParsedLines.head.zip(resultParsedLines(1)).toMap
    val vsz = resultParsed("vsz").toLong
    val rss = resultParsed("rss").toLong
    Map(
      "linuxMemoryVsz" -> vsz*1024,
      "linuxMemoryRss" -> rss*1024
    )
  }
>>>>>>> 0a161acd
}<|MERGE_RESOLUTION|>--- conflicted
+++ resolved
@@ -116,7 +116,20 @@
     backupEngine.deleteBackup(backupId)
     backupEngine.close()
 
-<<<<<<< HEAD
+    // remove remote
+    val cleanupRemoteBackupVersionsMethod = PrivateMethod[Unit]('cleanupRemoteBackupVersions)
+    provider invokePrivate cleanupRemoteBackupVersionsMethod(Seq(version))
+
+    logInfo( s"corrupted snapshot version $version, backupId $backupId")
+  }
+
+  def getProviderPrivateProperty[T](provider: RocksDbStateStoreProvider, property: Symbol): T = {
+    val method = PrivateMethod[T](property)
+    provider invokePrivate method()
+  }
+
+  def minSnapshotToRetain(version: Int): Int = version - batchesToRetain + 1
+
   def performCleanUp(pathSlice: String): Unit = {
     ".".toDirectory.dirs
       .filter(_.name.contains(pathSlice))
@@ -128,21 +141,7 @@
       file.listFiles.foreach(clearDB)
     if (file.exists && !file.delete)
       throw new Exception(s"Unable to delete ${file.getAbsolutePath}")
-=======
-    // remove remote
-    val cleanupRemoteBackupVersionsMethod = PrivateMethod[Unit]('cleanupRemoteBackupVersions)
-    provider invokePrivate cleanupRemoteBackupVersionsMethod(Seq(version))
-
-    logInfo( s"corrupted snapshot version $version, backupId $backupId")
->>>>>>> 0a161acd
-  }
-
-  def getProviderPrivateProperty[T](provider: RocksDbStateStoreProvider, property: Symbol): T = {
-    val method = PrivateMethod[T](property)
-    provider invokePrivate method()
-  }
-
-  def minSnapshotToRetain(version: Int): Int = version - batchesToRetain + 1
+  }
 
   def contains(store: StateStore, key: String): Boolean =
     store.iterator.toSeq.map(_.key).contains(stringToRow(key))
@@ -164,8 +163,6 @@
 
     sqlConf
   }
-<<<<<<< HEAD
-=======
 
   private lazy val memoryMXBean = ManagementFactory.getMemoryMXBean
   private lazy val mBeanServer = ManagementFactory.getPlatformMBeanServer
@@ -208,5 +205,4 @@
       "linuxMemoryRss" -> rss*1024
     )
   }
->>>>>>> 0a161acd
 }