--- conflicted
+++ resolved
@@ -18,12 +18,8 @@
 name := "spark-states"
 version := "0.3-SNAPSHOT"
 
-<<<<<<< HEAD
 description := "Custom state store providers for Apache Spark"
 homepage := Some(url("http://code.chermenin.ru/spark-states/"))
-=======
-version := "0.9.9"
->>>>>>> 0a161acd
 
 crossScalaVersions := Seq(Versions.Scala_2_11, Versions.Scala_2_12)
 
@@ -36,9 +32,10 @@
 
   // test dependencies
   "org.scalatest" %% "scalatest" % "3.0.5" % "test",
-<<<<<<< HEAD
   "org.apache.spark" %% "spark-sql" % Versions.Spark % "test" classifier "tests",
-  "com.google.guava" % "guava-testlib" % "14.0.1" % "test"
+  "com.google.guava" % "guava" % "14.0.1" % "test", // override version because older version check expireAfterAccess as ">" instead of ">=" which makes unit tests fail
+  "com.google.guava" % "guava-testlib" % "14.0.1" % "test",
+  "com.github.dblock" % "oshi-core" % "3.4.0" % "test"
 )
 
 scmInfo := Some(
@@ -66,10 +63,4 @@
     Opts.resolver.sonatypeSnapshots
   else
     Opts.resolver.sonatypeStaging
-=======
-  "org.apache.spark" %% "spark-sql" % sparkVersion % "test" classifier "tests",
-  "com.google.guava" % "guava" % "14.0.1" % "test", // override version because older version check expireAfterAccess as ">" instead of ">=" which makes unit tests fail
-  "com.google.guava" % "guava-testlib" % "14.0.1" % "test",
-  "com.github.dblock" % "oshi-core" % "3.4.0" % "test"
->>>>>>> 0a161acd
 )