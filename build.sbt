/*
 * Copyright 2018 Aleksandr Chermenin
 *
 * Licensed under the Apache License, Version 2.0 (the "License");
 * you may not use this file except in compliance with the License.
 * You may obtain a copy of the License at
 *
 * http://www.apache.org/licenses/LICENSE-2.0
 *
 * Unless required by applicable law or agreed to in writing, software
 * distributed under the License is distributed on an "AS IS" BASIS,
 * WITHOUT WARRANTIES OR CONDITIONS OF ANY KIND, either express or implied.
 * See the License for the specific language governing permissions and
 * limitations under the License.
 */

name := "spark-states"

version := "0.1"

crossScalaVersions := Seq("2.11.12", "2.12.7")

val sparkVersion = "2.4.3"
val rocksDbVersion = "5.18.3"

libraryDependencies ++= Seq(

  // general dependencies
  "org.apache.spark" %% "spark-sql" % sparkVersion % "provided",
  "org.apache.spark" %% "spark-streaming" % sparkVersion % "provided",
<<<<<<< HEAD
  "org.rocksdb" % "rocksdbjni" % "6.0.1",
=======
  "org.rocksdb" % "rocksdbjni" % rocksDbVersion,
>>>>>>> 037684c7

  // test dependencies
  "org.scalatest" %% "scalatest" % "3.0.5" % "test",
  "org.apache.spark" %% "spark-sql" % sparkVersion % "test" classifier "tests",
  "com.google.guava" % "guava-testlib" % "14.0.1" % "test"
)<|MERGE_RESOLUTION|>--- conflicted
+++ resolved
@@ -21,18 +21,14 @@
 crossScalaVersions := Seq("2.11.12", "2.12.7")
 
 val sparkVersion = "2.4.3"
-val rocksDbVersion = "5.18.3"
+val rocksDbVersion = "6.0.1"
 
 libraryDependencies ++= Seq(
 
   // general dependencies
   "org.apache.spark" %% "spark-sql" % sparkVersion % "provided",
   "org.apache.spark" %% "spark-streaming" % sparkVersion % "provided",
-<<<<<<< HEAD
-  "org.rocksdb" % "rocksdbjni" % "6.0.1",
-=======
   "org.rocksdb" % "rocksdbjni" % rocksDbVersion,
->>>>>>> 037684c7
 
   // test dependencies
   "org.scalatest" %% "scalatest" % "3.0.5" % "test",
