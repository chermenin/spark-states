<?xml version="1.0" encoding="UTF-8"?>
<project xmlns="http://maven.apache.org/POM/4.0.0"
         xmlns:xsi="http://www.w3.org/2001/XMLSchema-instance"
         xsi:schemaLocation="http://maven.apache.org/POM/4.0.0 http://maven.apache.org/xsd/maven-4.0.0.xsd">
    <modelVersion>4.0.0</modelVersion>

    <name>spark states</name>
    <groupId>ru.chermenin</groupId>
    <artifactId>spark-states_2.11</artifactId>
<<<<<<< HEAD
    <version>0.9.1</version>
=======
    <version>0.8.24</version>
>>>>>>> 70780dc1

    <properties>
        <java.version>1.8</java.version>
        <scala.version>2.11.12</scala.version>
        <scala.compat.version>2.11</scala.compat.version>
        <project.build.sourceEncoding>UTF-8</project.build.sourceEncoding>
    </properties>

    <scm>
        <connection>scm:git:https://github.com/zzeekk/spark-states.git</connection>
        <developerConnection>scm:git:https://github.com/zzeekk/spark-states.git</developerConnection>
        <url>https://github.com/zzeekk/spark-states</url>
        <tag>HEAD</tag>
    </scm>

	<dependencies>
		<dependency>
			<groupId>org.scala-lang</groupId>
			<artifactId>scala-compiler</artifactId>
			<version>${scala.version}</version>
			<scope>provided</scope>
		</dependency>

		<dependency>
			<groupId>org.apache.spark</groupId>
			<artifactId>spark-core_${scala.compat.version}</artifactId>
			<version>2.4.0</version>
			<scope>provided</scope>
		</dependency>

        <dependency>
            <groupId>org.apache.spark</groupId>
            <artifactId>spark-sql_${scala.compat.version}</artifactId>
            <version>2.4.0</version>
            <scope>provided</scope>
        </dependency>

		<dependency>
			<groupId>org.apache.spark</groupId>
			<artifactId>spark-streaming_${scala.compat.version}</artifactId>
			<version>2.4.0</version>
			<scope>provided</scope>
		</dependency>

        <dependency>
            <groupId>org.apache.hadoop</groupId>
            <artifactId>hadoop-aws</artifactId>
            <version>3.1.1</version>
            <scope>provided</scope>
        </dependency>

        <dependency>
			<groupId>org.rocksdb</groupId>
			<artifactId>rocksdbjni</artifactId>
			<version>5.17.2</version>
		</dependency>

		<!-- Test -->
		<dependency>
			<groupId>org.scalatest</groupId>
			<artifactId>scalatest_${scala.compat.version}</artifactId>
			<version>3.0.5</version>
			<scope>test</scope>
		</dependency>

		<dependency>
			<groupId>org.apache.spark</groupId>
			<artifactId>spark-sql_${scala.compat.version}</artifactId>
			<version>2.4.0</version>
			<scope>test</scope>
			<classifier>tests</classifier>
		</dependency>

		<!-- override version because older version check expireAfterAccess as ">" instead of ">=" which makes unit tests fail -->
        <dependency>
            <groupId>com.google.guava</groupId>
            <artifactId>guava</artifactId>
            <version>14.0.1</version>
            <scope>provided</scope>
        </dependency>

		<dependency>
			<groupId>com.google.guava</groupId>
			<artifactId>guava-testlib</artifactId>
			<version>14.0.1</version>
			<scope>test</scope>
		</dependency>

		<dependency>
			<groupId>com.github.oshi</groupId>
			<artifactId>oshi-core</artifactId>
			<version>3.4.0</version>
			<scope>test</scope>
		</dependency>

	</dependencies>

    <build>
        <plugins>
            <plugin>
                <groupId>org.apache.maven.plugins</groupId>
                <artifactId>maven-compiler-plugin</artifactId>
                <version>3.8.1</version>
                <configuration>
                    <source>${java.version}</source>
                    <target>${java.version}</target>
                </configuration>
            </plugin>

            <plugin>
                <groupId>org.scala-tools</groupId>
                <artifactId>maven-scala-plugin</artifactId>
                <version>2.15.2</version>
                <executions>
                    <execution>
                        <goals>
                            <goal>compile</goal>
                            <goal>testCompile</goal>
                        </goals>
                    </execution>
                </executions>
                <configuration>
                    <!-- As long as there are dependencies, which use Scala 2.11.8 instead of 2.11.12, this check is disabled. -->
                    <checkMultipleScalaVersions>false</checkMultipleScalaVersions>
                    <jvmArgs>
                        <jvmArg>-Xms64m</jvmArg>
                        <jvmArg>-Xmx1024m</jvmArg>
                    </jvmArgs>
                </configuration>
            </plugin>

            <plugin>
                <groupId>org.apache.maven.plugins</groupId>
                <artifactId>maven-source-plugin</artifactId>
                <executions>
                    <execution>
                        <id>attach-sources</id>
                        <goals>
                            <goal>jar</goal>
                        </goals>
                    </execution>
                </executions>
            </plugin>

            <!-- enable scalatest -->
            <plugin>
                <groupId>org.scalatest</groupId>
                <artifactId>scalatest-maven-plugin</artifactId>
                <version>2.0.0</version>
            </plugin>

            <!-- copy all dependencies in the lib folder -->
            <plugin>
                <groupId>org.apache.maven.plugins</groupId>
                <artifactId>maven-dependency-plugin</artifactId>
                <version>3.1.1</version>
                <executions>
                    <execution>
                        <id>copy-dependencies</id>
                        <phase>prepare-package</phase>
                        <goals>
                            <goal>copy-dependencies</goal>
                        </goals>
                        <configuration>
                            <outputDirectory>${project.build.directory}/libs</outputDirectory>
                            <overWriteReleases>false</overWriteReleases>
                            <overWriteSnapshots>false</overWriteSnapshots>
                            <overWriteIfNewer>true</overWriteIfNewer>
                        </configuration>
                    </execution>
                </executions>
            </plugin>

            <!-- create jar -->
            <plugin>
                <groupId>org.apache.maven.plugins</groupId>
                <artifactId>maven-jar-plugin</artifactId>
                <version>3.1.1</version>
                <configuration>
                    <archive>
                        <manifest>
                            <addClasspath>true</addClasspath>
                            <classpathPrefix>libs/</classpathPrefix>
                        </manifest>
                    </archive>
                </configuration>
            </plugin>

            <!-- unit testing -->
            <plugin>
                <groupId>org.apache.maven.plugins</groupId>
                <artifactId>maven-surefire-plugin</artifactId>
                <version>2.22.1</version>
            </plugin>
            <plugin>
                <groupId>org.apache.maven.plugins</groupId>
                <artifactId>maven-failsafe-plugin</artifactId>
                <version>2.22.1</version>
            </plugin>
            <plugin>
                <groupId>org.jacoco</groupId>
                <artifactId>jacoco-maven-plugin</artifactId>
                <version>0.8.3</version>
                <executions>
                    <execution>
                        <goals>
                            <goal>prepare-agent</goal>
                        </goals>
                    </execution>
                    <execution>
                        <id>report</id>
                        <phase>prepare-package</phase>
                        <goals>
                            <goal>report</goal>
                        </goals>
                    </execution>
                </executions>
            </plugin>
            <plugin>
                <groupId>org.scoverage</groupId>
                <artifactId>scoverage-maven-plugin</artifactId>
                <version>1.3.0</version>
                <executions>
                    <execution>
                        <id>checkCoverage</id>
                        <phase>prepare-package</phase>
                        <goals>
                            <goal>check</goal>
                        </goals>
                    </execution>
                    <execution>
                        <id>reportCoverage</id>
                        <phase>prepare-package</phase>
                        <goals>
                            <goal>report</goal>
                        </goals>
                    </execution>
                </executions>
            </plugin>

        </plugins>
    </build>

    <reporting>
        <plugins>
            <plugin>
                <groupId>org.scoverage</groupId>
                <artifactId>scoverage-maven-plugin</artifactId>
                <version>1.3.0</version>
                <reportSets>
                    <reportSet>
                        <reports>
                            <report>report</report>
                        </reports>
                    </reportSet>
                </reportSets>
            </plugin>
        </plugins>
    </reporting>

</project><|MERGE_RESOLUTION|>--- conflicted
+++ resolved
@@ -7,11 +7,7 @@
     <name>spark states</name>
     <groupId>ru.chermenin</groupId>
     <artifactId>spark-states_2.11</artifactId>
-<<<<<<< HEAD
-    <version>0.9.1</version>
-=======
-    <version>0.8.24</version>
->>>>>>> 70780dc1
+    <version>0.9.2</version>
 
     <properties>
         <java.version>1.8</java.version>
